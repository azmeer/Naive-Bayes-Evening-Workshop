from string import punctuation
from collections import Counter


PUNCTUATION = set(punctuation)


def _simple_featurize_text(text):
<<<<<<< HEAD
    feature_dict = Counter()
    for key in text.lower().split(): # lowercase and split on whitespace
        key = ''.join([c for c in key if c not in PUNCTUATION]) # remove punctuation
        feature_dict[key] += 1 # increment count
    return feature_dict
=======
    featuredict = Counter()
    for t in text.split():  # split on whitespace
        key = t.lower()  # lowercase
        punctuation = set(string.punctuation)
        key = ''.join([c for c in key if c not in punctuation])  # one way to remove punctuation (works in both Python 2 and 3)
        featuredict[key] += 1  # increment count
    return featuredict
>>>>>>> 1a3c3ad0


def featurize_text(text):
    '''Bonus: extend featurize_text() to do more than just what's in
    _simple_featurize_text(). For example, you might start by excluding
    stopwords. A next step might be adding support for bigrams ("hot dog")
    instead of just unigrams ("hot", "dog"). What else can you think of?
    '''
    return _simple_featurize_text(text)<|MERGE_RESOLUTION|>--- conflicted
+++ resolved
@@ -1,26 +1,17 @@
-from string import punctuation
+import string
 from collections import Counter
 
 
-PUNCTUATION = set(punctuation)
+PUNCTUATION = set(string.punctuation)
 
 
 def _simple_featurize_text(text):
-<<<<<<< HEAD
-    feature_dict = Counter()
-    for key in text.lower().split(): # lowercase and split on whitespace
-        key = ''.join([c for c in key if c not in PUNCTUATION]) # remove punctuation
-        feature_dict[key] += 1 # increment count
-    return feature_dict
-=======
     featuredict = Counter()
     for t in text.split():  # split on whitespace
         key = t.lower()  # lowercase
-        punctuation = set(string.punctuation)
-        key = ''.join([c for c in key if c not in punctuation])  # one way to remove punctuation (works in both Python 2 and 3)
+        key = ''.join([c for c in key if c not in PUNCTUATION])  # one way to remove punctuation (works in both Python 2 and 3)
         featuredict[key] += 1  # increment count
     return featuredict
->>>>>>> 1a3c3ad0
 
 
 def featurize_text(text):
